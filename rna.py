--- conflicted
+++ resolved
@@ -32,10 +32,7 @@
         self.test = test
         self.pdbfile = pdbfile
         self.pdbfile_name = pdbfile.split('/')[-1].split('.')[0]
-<<<<<<< HEAD
-=======
         print(self.pdbfile_name)
->>>>>>> 9bc5ca48
         self.biotite_pdb = pdb.PDBFile.read(self.pdbfile)
         self.biotite_atom_array = pdb.get_structure(self.biotite_pdb)[0]
         self.biotite_nucleotides = self.biotite_atom_array[
@@ -48,7 +45,7 @@
         self._get_edges()
         self._get_interactions()
         self.get_df_simple()
-  
+
     # _reset_index NOT working!
     def _reset_index(self, init_index):
         """
@@ -342,7 +339,7 @@
                 wobbleGU += 1
             elif hbond_base1 == ('O2') and hbond_base2 == ('N1'):
                 wobbleGU += 1
-        
+
         return wobbleGU
 
     def get_full_df(self):
@@ -447,23 +444,13 @@
             os.makedirs(outdir)
         out_file = os.path.join(outdir, f'dataframe.txt')
         df.to_csv(out_file, type='txt', index=False, sep='\t')
-        
-
-<<<<<<< HEAD
-        return 0
-
-    def plot_df_interactions(self):
+
+
+    def plot_df_interactions(self, merged_df):
         """
         Plot the number of interactions per base pair with a list of all
         base pairs in the x-axis and the number of interactions in the y-axis.
         Given multiple files, the user will be able to compare the interactions
-=======
-    def plot_df_interactions(self, merged_df):
-        """
-        Plot the number of interactions per base pair with a list of all 
-        base pairs in the x-axis and the number of interactions in the y-axis. 
-        Given multiple files, the user will be able to compare the interactions 
->>>>>>> 9bc5ca48
         between different structures, as each interaction will be represented
         with a different color.
 
@@ -471,20 +458,12 @@
         -----------
         interactions.png: png file
             Plot with the number of interactions per base pair.
-<<<<<<< HEAD
-
-=======
-        
->>>>>>> 9bc5ca48
+
         >>> rnaobj = RNA(pdbfile='test/trRosetta_1.pdb', test=True)
         >>> rnaobj.plot_df_interactions()
         interactions.png
         """
-<<<<<<< HEAD
-        #Test is not working for plot
-=======
         # Test is not working for plot_df_interactions
->>>>>>> 9bc5ca48
         pair_df = []
         pair_df_index = {}
         self.merged_df = merged_df
@@ -517,12 +496,7 @@
             else:
                 bottom += total_interactions_per_pair[:, i]
 
-<<<<<<< HEAD
-        #self.plot_name = f'interactions_{self.pdbfile_name}.png'
-        self.plot_name = 'interaction_barplot.png'
-=======
         self.plot_name = f'interactions_{self.pdbfile_name}.png'
->>>>>>> 9bc5ca48
         plt.xlabel('Base Pair', fontsize=22)
         plt.ylabel('Count', fontsize=22)
         plt.title('Number of interactions per base pair', fontsize=26)
@@ -530,21 +504,13 @@
         plt.yticks(fontsize=14)
         plt.legend(fontsize=16)
         plt.savefig(self.plot_name)
-<<<<<<< HEAD
-        #plt.show()
-=======
         plt.show()
->>>>>>> 9bc5ca48
 
         if self.test:
             return self.plot_name
         else:
             return 0
-<<<<<<< HEAD
-
-=======
-    
->>>>>>> 9bc5ca48
+
     def merge_df(self, merged_df):
         """
         Merge the dataframes of the different structures.
@@ -560,10 +526,7 @@
         merged_df = pd.concat([merged_df, self.df_complex])
 
         return merged_df
-<<<<<<< HEAD
-=======
- 
->>>>>>> 9bc5ca48
+
 """
 -------------------
 -------------------
@@ -595,20 +558,13 @@
     parser = argparse.ArgumentParser(description='')
     parser.add_argument('--pdb',
                         help='Provide the individual file names to the structures '+
-<<<<<<< HEAD
                              'to be analyzed',)
-=======
                         'to be analyzed',)
->>>>>>> 9bc5ca48
     parser.add_argument('--test',
                         help='Test the code',
                         action='store_true')
     parser.add_argument('--dir',
-<<<<<<< HEAD
-                        help='Provide the directory with multiple pdb files to be analyzed',)
-=======
                         help='Provide the directory with multiple pdb files to be analyzed')
->>>>>>> 9bc5ca48
     parser.add_argument('--dataframe',
                         help='Choose the dataframe to be stored: Simple or Complex. Default=simple',
                         choices=['simple', 'complex'],
@@ -624,21 +580,12 @@
         sys.exit()
 
     if args.pdb:
-<<<<<<< HEAD
-        #print(args.pdb)
-=======
         print(args.pdb)
->>>>>>> 9bc5ca48
         rnaobj = RNA(pdbfile=args.pdb)
         if args.dataframe == 'complex':
             merged_df = pd.DataFrame()
             merged_df = rnaobj.merge_df(merged_df)
-<<<<<<< HEAD
-            rnaobj.get_full_df()
-            rnaobj.plot_df_interactions()
-=======
             rnaobj.plot_df_interactions(merged_df)
->>>>>>> 9bc5ca48
 
     if args.dir:
         files = get_files(args.dir)
@@ -648,12 +595,7 @@
             rnaobj = RNA(pdbfile=file)
             if args.dataframe == 'complex':
                 merged_df = rnaobj.merge_df(merged_df)
-<<<<<<< HEAD
-        rnaobj.plot_df_interactions()
-            #rnaobj.store_df()
-=======
-        rnaobj.plot_df_interactions(merged_df)           
-
->>>>>>> 9bc5ca48
+        rnaobj.plot_df_interactions(merged_df)
+
 
     # print(rnaobj.df_interactions)
