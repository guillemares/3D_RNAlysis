#!/usr/bin/env python
import biotite.structure.io.pdb as pdb
import biotite.structure as struc
from biotite.structure.error import BadStructureError
import sys
import numpy as np
import pandas as pd
import seaborn as sns
import matplotlib.pyplot as plt
import glob
import os


class RNA(object):
    """
    """
    def __init__(self, pdbfile, init_index=None, test=False):
        """
        Class for RNA structure

        Input:
        -----------
        pdbfile: string
            PDB file with the RNA structure
        init_index: integer
            If provided the nulceotide are renumbered satrting from init_index.
            Default None (it keeps the nucleotide numbering of the PDB)
        test: boolean
            If True it runs a test for the class
            Default False
        """
        self.test = test
        self.biotite_pdb = pdb.PDBFile.read(pdbfile)
        self.biotite_atom_array = pdb.get_structure(self.biotite_pdb)[0]
        self.biotite_nucleotides = self.biotite_atom_array[
            struc.filter_nucleotides(self.biotite_atom_array)]
        self._get_nucleotides()
        # if init_index:
        #    self._reset_index(init_index)
        self._get_basepairs()
        self._get_glycosidic_bonds()
        self._get_edges()
        self._get_interactions()
<<<<<<< HEAD
        self._get_hbonds()
        self.get_simple_df() # This function will be used only when the user types --output = 'Simple'
        # self._get_hbonds_for_basepair()
        # self.get_full_df() # This function will be used only when the user types --output = 'Complex'
        # self.plot_df_interactions() out of the loop, it has to be used after storing all DataFrames in global_df
=======
        self.get_df_simple()
>>>>>>> 7e6107af

    # _reset_index NOT working!
    def _reset_index(self, init_index):
        """
        This function resets the index of the nucleotides to start from
        init_index, insted of the original index in the pdb file.

        Input variables:
        -----------
        init_index: integer
            Index used to reset the first nucleotide index.
        """
        new_index = init_index
        for i in range(len(self.biotite_nucleotides)):
            self.biotite_nucleotides[i] = new_index
            new_index += 1
        return 0

    def _get_nucleotides(self):
        """
        Computes a list of nucleotide ids and a list of nucleotide types which
        are stored as attributes, nucleotides_id and nucleotides_names,
        respectively.

        Returns:
            nucleotides_id: list (length number of nucleotides)
            nucleotides_names: list (length number of nucleotides)

        >>> rnaobj = RNA(pdbfile='test/trRosetta_2.pdb', test=True)
        >>> rnaobj._get_nucleotides()
        ([1, 2, 3, 4, 5, 6, 7, 8, 9, 10, 11, 12, 13, 14, 15], ['G', 'A', 'U', 'C', 'U', 'C', 'U', 'U', 'G', 'U', 'A', 'G', 'A', 'U', 'C'])
        """
        self.nucleotides_id = []
        self.nucleotides_names = []
        for nucleotide in struc.residue_iter(self.biotite_nucleotides):
            map_nucleotide, exact_match = struc.map_nucleotide(nucleotide)
            if map_nucleotide is None:
                continue
            self.nucleotides_id.append(nucleotide[0].res_id)
            if exact_match:
                self.nucleotides_names.append(map_nucleotide)
            else:
                self.nucleotides_names.append(map_nucleotide.lower())
        self.length = len(self.nucleotides_id)
        if self.test:
            return self.nucleotides_id, self.nucleotides_names
        else:
            return 0

    def _get_basepairs(self):
        """
        Computes a np.array of basepairs containing the index of the
        interacting nucleotides per basepair which is stored as an attribute
        (basepairs).

        Return:
            basepairs: list of length N where N is the number of
                       basepairs and where each element is a tupple with the
                       indexes of the two nucleotides forming the basepair

        >>> rnaobj = RNA(pdbfile='test/trRosetta_2.pdb', test=True)
        >>> rnaobj._get_basepairs()
        5
        """
        self.basepairs_atoms = struc.base_pairs(self.biotite_nucleotides)
        self.basepairs = struc.get_residue_positions(
            self.biotite_nucleotides, self.basepairs_atoms.flatten()).reshape(
            self.basepairs_atoms.shape)
        self.basepairs = [tuple(basepair) for basepair in self.basepairs]
        self.basepairs_id = [(self.nucleotides_id[basepair[0]],
                             self.nucleotides_id[basepair[1]])
                            for basepair in self.basepairs]
        if self.test:
            return len(self.basepairs)
        else:
            return 0

    def _get_glycosidic_bonds(self):
        """
        Computes the glycosidic interactions between the nitrogenous base and
        the sugar (cis or trans) for each nucleotide.

        Returns:
        -----------
        glycosidic_bonds: np array, shape=(N,)

            If the value of the orientation is:
            - 0: the glycosidic bond is in unknown conformation (INVALID).
            - 1: the glycosidic bond is in trans conformation.
            - 2: the glycosidic bond is in cis conformation.

        >>> rnaobj = RNA(pdbfile='test/trRosetta_2.pdb', test=True)
        >>> rnaobj._get_glycosidic_bonds()
        [1, 1, 1, 1, 1]
        """
        self.glycosidic_bonds = struc.base_pairs_glycosidic_bond(
            self.biotite_nucleotides, self.basepairs_atoms)
        if self.test:
            return list(self.glycosidic_bonds)
        else:
            return 0

    def _get_edges(self):
        """
        Computes the interacting edge of each nucleotide in a basepair.

        Returns:
        -----------
        edges: np array, shape=(N, 2)

            If the value of the edge is:
            - 0: the nucleotide is not canonical or not HBonds present
                (INVALID).
            - 1: the nucleotide interacts with Watson-Crick edge.
            - 2: the nucleotide interacts with Hoogsteen edge.
            - 3: the nucleotide interacts with Sugar edge.

        Errors:
        -----------
        BadStructureError:
            If any edge is detected, the function raises an error.
            To avoid this, the function will return -1.


        >>> rnaobj = RNA(pdbfile='test/trRosetta_2.pdb', test=True)
        >>> rnaobj._get_edges()
        (5, 2)
        """
        try:
            self.edges = struc.base_pairs_edge(self.biotite_nucleotides,
                                               self.basepairs_atoms)
        except BadStructureError:
            self.edges = np.zeros((len(self.basepairs), 2), dtype=int)
            return -1
        if self.test:
            return self.edges.shape
        else:
            return 0

    def _get_interactions(self):
        """
        Assing to each nucleotide an specific type of RNA interaction

        Returns:
        -----------
        interactions: list of length number of nucleotides

            Example:
            ['cW', 'tW', 'cS', 'tS']

        >>> rnaobj = RNA(pdbfile='test/trRosetta_2.pdb', test=True)
        >>> rnaobj._get_interactions()
        ['cW', 'cW', 'cW', 'cW', 'cW', 'cW', 'cW', 'cW', 'cW', 'cW']
        """

        interactions = []
        for bases, edges, orientation in zip(self.basepairs,
                                             self.edges,
                                             self.glycosidic_bonds):
            for base, edge in zip(bases, edges):
                if orientation == 1:
                    interaction = "c"
                elif orientation == 2:
                    interaction = "t"
                elif orientation == 0:
                    interaction = "x"
                if edge == 1:
                    interaction += "W"
                elif edge == 2:
                    interaction += "H"
                elif edge == 3:
                    interaction += "S"
                elif edge == 0:
                    interaction = "X"
                interactions.append(interaction)
        self.interactions = interactions
        if self.test:
            return self.interactions
        else:
            return 0

    def _get_hbonds(self):
        """
        Computes all hydrogen bonds in the RNA structure, not only the
        hydrogen bonds in the base pairs.

        Returns:
        -----------
        hbonds: numpy array, shape=(N, 3)
<<<<<<< HEAD
            Each row contains the indices of the atoms involved in 
            the H-bond, with each column representing the Donor, 
=======
            Each row contains the indices of the atoms involved in
            the H-bond, with each column representing the Donor,
>>>>>>> 7e6107af
            Acceptor and Hydrogen.

            Example:
            Donor, Hydrogen, Acceptors
            [[566, 577,  14],
             [534, 546,  50],
             [505, 517,  79]]

        >>> rnaobj = RNA(pdbfile='test/trRosetta_2.pdb', test=True)
        >>> rnaobj._get_hbonds()
        (22, 3)
        """
        self.hbonds = struc.hbond(self.biotite_nucleotides)
        if self.test:
            return self.hbonds.shape
        else:
            return 0
<<<<<<< HEAD

    def _get_hbonds_for_basepair(self):
        """
        Associate the hydrogen bonds with the base pairs in the structure,
        using the index of the atoms (Donor, Acceptor and Hydrogen).
        Note that each base pair may have more than one hydrogen bond.

        Returns:
        -----------
        hbonds_for_basepair: dict
            Contains the hydrogen bonds for each base pair in the structure.
            The key is a tuple with the base pair, and the value is a list
            with the atoms involved in the hydrogen bond (Donor, Acceptor).
            Hydrogen atom is not included for simplicity.

            Example:
            {((1, 'G', 'cW'), (18, 'C', 'cW')): [('O6', 'N4'), ('N2', 'O2'), ('N1', 'N3')],
             ((2, 'A', 'cW'), (17, 'U', 'cW')): [('N1', 'N3'), ('N6', 'O4')]}

        >>> rnaobj = RNA(pdbfile='test/trRosetta_2.pdb', test=True)
        >>> rnaobj._get_hbonds_for_basepair()
        (<class 'dict'>, 5)
        """
        self.hbonds_for_basepair = {}
        for hbond in self.hbonds:
            donor_index, hydrogen_index, acceptor_index = hbond

            donor_nucleotide = self.biotite_nucleotides[donor_index].res_id
            hydrogen_nucleotide = self.biotite_nucleotides[hydrogen_index].res_id
            acceptor_nucleotide = self.biotite_nucleotides[acceptor_index].res_id

            for index, row in self.simple_df.iterrows():
                if (donor_nucleotide == row['BaseId1'] and acceptor_nucleotide == row['BaseId2']) or \
                   (donor_nucleotide == row['BaseId2'] and acceptor_nucleotide == row['BaseId1']):
                    basepair_key = (row['BaseId1'], row['BaseName1'])
                    if basepair_key not in self.hbonds_for_basepair:
                        self.hbonds_for_basepair[basepair_key] = []
                    
                    donor_atom_name = self.biotite_nucleotides[donor_index].atom_name
                    acceptor_atom_name = self.biotite_nucleotides[acceptor_index].atom_name

                    if donor_nucleotide == row['BaseId1']:
                        base1_atom = donor_atom_name
                        base2_atom = acceptor_atom_name
                    else:
                        base1_atom = acceptor_atom_name
                        base2_atom = donor_atom_name

                    self.hbonds_for_basepair[basepair_key].append((base1_atom, base2_atom))
        print(self.hbonds_for_basepair)

        if self.test:
            return type(self.hbonds_for_basepair), len(self.hbonds_for_basepair)

        return 0

    def get_simple_df(self):
        """
        Create a dataframe with the base pairs and the interaction type, 
        without the hydrogen bonds. 
        
=======

    def get_df_simple(self):
        """
        Create a dataframe with the base pairs and the interaction type,
        without the hydrogen bonds.

>>>>>>> 7e6107af
        Returns:
        -----------
        df_simple: pandas dataframe
            Contains the base pairs and the interaction type.
            Example:
            BaseId1  BaseName1  BaseId2  BaseName2  Interaction Type
            1        G          18       C          cWcW
            2        A          17       U          tHcS

        >>> rnaobj = RNA(pdbfile='test/trRosetta_2.pdb', test=True)
<<<<<<< HEAD
        >>> rnaobj.get_simple_df()
        (5, 5)
        """
        simple_df = []

        for i in range(self.basepairs.shape[0]):
            base1_index = self.basepairs[i, 0]
            base2_index = self.basepairs[i, 1]
=======
        >>> rnaobj.get_df_simple()
        (5, 5)
        """
        df_simple = []

        for i in range(len(self.basepairs)):

            base1_index = self.basepairs[i][0]
            base2_index = self.basepairs[i][1]
>>>>>>> 7e6107af
            base1_id = self.nucleotides_id[base1_index]
            base2_id = self.nucleotides_id[base2_index]
            base1_name = self.nucleotides_names[base1_index]
            base2_name = self.nucleotides_names[base2_index]
            interaction_type1 = self.interactions[i*2]
            interaction_type2 = self.interactions[i*2+1]
<<<<<<< HEAD
            
            simple_df.append({
=======

            df_simple.append({
>>>>>>> 7e6107af
                'BaseId1': base1_id,
                'BaseName1': base1_name,
                'BaseId2': base2_id,
                'BaseName2': base2_name,
                'Interaction Type': interaction_type1 + interaction_type2
<<<<<<< HEAD
            })

        simple_df = pd.DataFrame(simple_df)
        self.simple_df = simple_df
        
        if self.test:
            return self.simple_df.shape
=======
                })

        df_simple = pd.DataFrame(df_simple)
        self.df_simple = df_simple

        if self.test:
            return self.df_simple.shape
>>>>>>> 7e6107af
        else:
            return 0

    def _get_basepair_for_hbond(self, hbond):
        """

<<<<<<< HEAD
        Returns:
        -----------
        full_df: pandas dataframe
            Contains the base pairs, the interaction type and the hydrogen bonds.
            Example:
            BaseId1  BaseName1  BaseId2  BaseName2  Interaction Type  HBond1  HBond2  HBond3
            1        G          18       C          cWcW              O6-N4   N2-O2   N1-N3
            2        A          17       U          tHcS              N1-N3   N6-O4        
            3        U          16       A          tHcW              N3-O2                
=======
        """
        donor_index, hydrogen_index, acceptor_index = hbond
        donor_nucleotide = self.biotite_nucleotides[donor_index].res_id
        acceptor_nucleotide = self.biotite_nucleotides[acceptor_index].res_id
        basepair = (donor_nucleotide, acceptor_nucleotide)

        return basepair

    def _get_hbond_atom_names(self, hbond):
>>>>>>> 7e6107af
        """

<<<<<<< HEAD
        full_df = []

        for i in range(self.basepairs.shape[0]):
            base1_index = self.basepairs[i, 0]
            base2_index = self.basepairs[i, 1]
            base1_id = self.nucleotides_id[base1_index]
            base2_id = self.nucleotides_id[base2_index]
            base1_name = self.nucleotides_names[base1_index]
            base2_name = self.nucleotides_names[base2_index]
            interaction_type1 = self.interactions[i*2]
            interaction_type2 = self.interactions[i*2+1]

            data_full_df = {
                'BaseId1': base1_id,
                'BaseName1': base1_name,
                'BaseId2': base2_id,
                'BaseName2': base2_name
            }

            print(self.hbonds_for_basepair, data_full_df)
            has_wobble = False
            i = 1
            for hbond in self.hbonds:
                has_wobble = self._check_wobble(base1_name, base2_name, hbond)
                data_full_df[f'HBond{i}'] = f'{self.hbond_base1}-{self.hbond_base2}'
                i += 1

            if has_wobble:
                data_full_df['InteractionType'] = 'Wobble GU'
            else:
                data_full_df['InteractionType'] = interaction_type1 + interaction_type2
=======
        """
        donor_name = self.biotite_nucleotides[hbond[0]].atom_name
        acceptor_name = self.biotite_nucleotides[hbond[2]].atom_name
>>>>>>> 7e6107af

        return donor_name, acceptor_name

    def _check_wobble(self, base1_name, base2_name, hbond):
        """

        """
        hbond_base1 = hbond[0]
        hbond_base2 = hbond[1]
        wobbleGU = False
        if base1_name == 'G' and base2_name == 'U':
            if hbond_base1 == ('O6' or 'N1') and hbond_base2 == ('N3' or 'O4'):
                wobbleGU = True

<<<<<<< HEAD
    def _check_wobble(self, base1_name, base2_name, hbond):
        self.hbond_base1 = hbond[0]
        self.hbond_base2 = hbond[1]
        wobbleGU = False
        if base1_name == 'G' and base2_name == 'U':
            if self.hbond_base1 ==  ('O6' or 'N1') and self.hbond_base2 == ('N3' or 'O4'):
                wobbleGU = True
                        
        elif base1_name == 'U' and base2_name == 'G':
            if self.hbond_base1 ==  ('O4' or 'N3') and self.hbond_base2 == ('O6' or 'N1'):
                wobbleGU = True
        has_wobble = has_wobble or wobbleGU

        return has_wobble
    
=======
        elif base1_name == 'U' and base2_name == 'G':
            if hbond_base1 == ('O4' or 'N3') and hbond_base2 == ('O6' or 'N1'):
                wobbleGU = True

        return wobbleGU

    def get_full_df(self):
        """
        Create a dataframe with the base pairs, the interaction type
        and the hydrogen bonds, including donors and acceptors atoms.
        Not only Watson-Crick, Hoogsteen and Sugar edges are considered,
        but also Wobble GU.

        Returns:
        -----------
        full_df: pandas dataframe
            Contains the base pairs, the interaction type and the
            hydrogen bonds.
            Example:

        BaseId1  BaseName1  BaseId2  BaseName2  InteractionType  HBond1  HBond2
        1        G          18       C          cWcW             O6-N4   N2-O2
        2        A          17       U          tHcS             N1-N3   N6-O4
        3        U          16       A          tHcW             N3-O2

        """
        if not hasattr(self, 'hbonds'):
            self._get_hbonds()

        df_complex = self.df_simple.copy()

        # Compute a dictionary which given a basepair return its hbonds
        basepair_hbonds = {}
        basepair_hbonds_names = {}
        for hbond in self.hbonds:
            basepair = self._get_basepair_for_hbond(hbond)
            donor_name, acceptor_name = self._get_hbond_atom_names(hbond)
            hbond_name = '%s-%s' % (donor_name, acceptor_name)
            if basepair not in self.basepairs_id:
                _basepair = (basepair[1], basepair[0])
                if _basepair in self.basepairs_id:
                    basepair = (_basepair[0], _basepair[1])
                else:
                    continue
            else:
                basepair = (basepair[0], basepair[1])
            if basepair not in basepair_hbonds.keys():
                basepair_hbonds[basepair] = [hbond]
                basepair_hbonds_names[basepair] = [hbond_name]
            else:
                basepair_hbonds[basepair].append(hbond)
                basepair_hbonds_names[basepair].append(hbond_name)

        # Fill df_complex with the new HBonds
        max_hbonds = max([len(hbonds) for hbonds in
                        basepair_hbonds_names.values()])
        for i in range(max_hbonds):
            df_complex['Hbond' + str(i+1)] = None

        for basepair, hbond_names in basepair_hbonds_names.items():
            for i, hbond_name in enumerate(hbond_names):
                df_complex.loc[(df_complex['BaseId1'] == basepair[0])
                             & (df_complex['BaseId2'] == basepair[1]),
                             'Hbond' + str(i+1)] = hbond_name

        # Check if interaction type is Wobble GU using hbonds information
        for index, row in self.df_simple.iterrows():
            basepair = (row['BaseId1'], row['BaseId2'])
            hbonds = basepair_hbonds[basepair]
            for hbond in hbonds:
                wobbleGU = self._check_wobble(row['BaseName1'],
                                              row['BaseName2'],
                                              hbond)
                if wobbleGU:
                    df_complex['InteractionType'] = 'Wobble GU'
        self.df_complex = df_complex

        return 0

>>>>>>> 7e6107af
    def store_df(self):
        """
        """

        global_df = pd.concat([set.full_df for set in self.sets])

        self.global_df = global_df

<<<<<<< HEAD
=======
        return 0

>>>>>>> 7e6107af
    def plot_df_interactions(self, indir, outdir):
        """
        """
        files = glob.glob(os.path.join(indir, '*.pdb'))
        global_df = pd.DataFrame

        for file in files:
            rnaobj = RNA(pdbfile=file)
            rnaobj.get_main() # Check whether it is correctly implemented
            global_df = pd.concat([global_df, rnaobj.full_df])

        pair_df = []
        pair_df_index = {}

        for index, row in global_df.iterrows():
            bp_label = f"{row['BaseName1']}{row['BaseId1']}-{row['BaseName2']}{row['BaseId2']}"
            if bp_label not in pair_df_index:
                pair_df_index[bp_label] = len(pair_df)
                pair_df.append(bp_label)

        sns.set_theme(style="whitegrid")
        plt.figure(figsize=(28, 15))
        x = np.arange(len(pair_df))
        width = 0.35
        unique_interactions = global_df['InteractionType'].unique()
        color_palette = sns.color_palette("tab10", len(unique_interactions))

        total_interactions_per_pair = np.zeros((len(pair_df), len(unique_interactions)))
        for i, pair in enumerate(pair_df):
            total_interactions = []
            for j, interaction in enumerate(unique_interactions):
                count = global_df[(global_df['BaseName1'] + global_df['BaseId1'].astype(str) + "-" + global_df['BaseName2'] + global_df['BaseId2'].astype(str) == pair) &
                                   (global_df['InteractionType'] == interaction)].shape[0]
                total_interactions_per_pair[i, j] = count

        bottom = None
        for i, interactin in enumerate(unique_interactions):
            plt.bar(x, total_interactions_per_pair[:, i], width, label=interaction, bottom=bottom, color=color_palette[i])
            if bottom is None:
                bottom = total_interactions_per_pair[:, i]
            else:
                bottom += total_interactions_per_pair[:, i]

        plt.xlabel('Base Pair', fontsize=22)
        plt.ylabel('Count', fontsize=22)
        plt.title('Number of interactions per base pair', fontsize=26)
        plt.xticks(x, pair_df, fontsize=14, rotation=45)
        plt.yticks(fontsize=14)
        plt.legend(fontsize=16)
        plt.savefig(os.path.join(outdir, 'interactions.pdf'))
        plt.show()

        return 0

# Args to be implemented:
# --dir: path to the directory containing the pdb files
# --output: Simple or Complex

if __name__ == '__main__':
    import doctest
    import argparse
    parser = argparse.ArgumentParser(description='')
    parser.add_argument('--pdb',
                        help='',)
    parser.add_argument('--test',
                        help='Test the code',
                        action='store_true')
    args = parser.parse_args()

    if args.test:
        doctest.testmod(
            optionflags=doctest.ELLIPSIS | doctest.REPORT_ONLY_FIRST_FAILURE)
        sys.exit()

    rnaobj = RNA(pdbfile=args.pdb)

    rnaobj.get_full_df()
    # print(rnaobj.df_interactions)

    # rnaobj.plot_df_interactions(outname='.pdf')<|MERGE_RESOLUTION|>--- conflicted
+++ resolved
@@ -41,15 +41,7 @@
         self._get_glycosidic_bonds()
         self._get_edges()
         self._get_interactions()
-<<<<<<< HEAD
-        self._get_hbonds()
-        self.get_simple_df() # This function will be used only when the user types --output = 'Simple'
-        # self._get_hbonds_for_basepair()
-        # self.get_full_df() # This function will be used only when the user types --output = 'Complex'
-        # self.plot_df_interactions() out of the loop, it has to be used after storing all DataFrames in global_df
-=======
         self.get_df_simple()
->>>>>>> 7e6107af
 
     # _reset_index NOT working!
     def _reset_index(self, init_index):
@@ -239,13 +231,8 @@
         Returns:
         -----------
         hbonds: numpy array, shape=(N, 3)
-<<<<<<< HEAD
-            Each row contains the indices of the atoms involved in 
-            the H-bond, with each column representing the Donor, 
-=======
             Each row contains the indices of the atoms involved in
             the H-bond, with each column representing the Donor,
->>>>>>> 7e6107af
             Acceptor and Hydrogen.
 
             Example:
@@ -263,76 +250,12 @@
             return self.hbonds.shape
         else:
             return 0
-<<<<<<< HEAD
-
-    def _get_hbonds_for_basepair(self):
-        """
-        Associate the hydrogen bonds with the base pairs in the structure,
-        using the index of the atoms (Donor, Acceptor and Hydrogen).
-        Note that each base pair may have more than one hydrogen bond.
-
-        Returns:
-        -----------
-        hbonds_for_basepair: dict
-            Contains the hydrogen bonds for each base pair in the structure.
-            The key is a tuple with the base pair, and the value is a list
-            with the atoms involved in the hydrogen bond (Donor, Acceptor).
-            Hydrogen atom is not included for simplicity.
-
-            Example:
-            {((1, 'G', 'cW'), (18, 'C', 'cW')): [('O6', 'N4'), ('N2', 'O2'), ('N1', 'N3')],
-             ((2, 'A', 'cW'), (17, 'U', 'cW')): [('N1', 'N3'), ('N6', 'O4')]}
-
-        >>> rnaobj = RNA(pdbfile='test/trRosetta_2.pdb', test=True)
-        >>> rnaobj._get_hbonds_for_basepair()
-        (<class 'dict'>, 5)
-        """
-        self.hbonds_for_basepair = {}
-        for hbond in self.hbonds:
-            donor_index, hydrogen_index, acceptor_index = hbond
-
-            donor_nucleotide = self.biotite_nucleotides[donor_index].res_id
-            hydrogen_nucleotide = self.biotite_nucleotides[hydrogen_index].res_id
-            acceptor_nucleotide = self.biotite_nucleotides[acceptor_index].res_id
-
-            for index, row in self.simple_df.iterrows():
-                if (donor_nucleotide == row['BaseId1'] and acceptor_nucleotide == row['BaseId2']) or \
-                   (donor_nucleotide == row['BaseId2'] and acceptor_nucleotide == row['BaseId1']):
-                    basepair_key = (row['BaseId1'], row['BaseName1'])
-                    if basepair_key not in self.hbonds_for_basepair:
-                        self.hbonds_for_basepair[basepair_key] = []
-                    
-                    donor_atom_name = self.biotite_nucleotides[donor_index].atom_name
-                    acceptor_atom_name = self.biotite_nucleotides[acceptor_index].atom_name
-
-                    if donor_nucleotide == row['BaseId1']:
-                        base1_atom = donor_atom_name
-                        base2_atom = acceptor_atom_name
-                    else:
-                        base1_atom = acceptor_atom_name
-                        base2_atom = donor_atom_name
-
-                    self.hbonds_for_basepair[basepair_key].append((base1_atom, base2_atom))
-        print(self.hbonds_for_basepair)
-
-        if self.test:
-            return type(self.hbonds_for_basepair), len(self.hbonds_for_basepair)
-
-        return 0
-
-    def get_simple_df(self):
-        """
-        Create a dataframe with the base pairs and the interaction type, 
-        without the hydrogen bonds. 
-        
-=======
 
     def get_df_simple(self):
         """
         Create a dataframe with the base pairs and the interaction type,
         without the hydrogen bonds.
 
->>>>>>> 7e6107af
         Returns:
         -----------
         df_simple: pandas dataframe
@@ -343,16 +266,6 @@
             2        A          17       U          tHcS
 
         >>> rnaobj = RNA(pdbfile='test/trRosetta_2.pdb', test=True)
-<<<<<<< HEAD
-        >>> rnaobj.get_simple_df()
-        (5, 5)
-        """
-        simple_df = []
-
-        for i in range(self.basepairs.shape[0]):
-            base1_index = self.basepairs[i, 0]
-            base2_index = self.basepairs[i, 1]
-=======
         >>> rnaobj.get_df_simple()
         (5, 5)
         """
@@ -362,34 +275,19 @@
 
             base1_index = self.basepairs[i][0]
             base2_index = self.basepairs[i][1]
->>>>>>> 7e6107af
             base1_id = self.nucleotides_id[base1_index]
             base2_id = self.nucleotides_id[base2_index]
             base1_name = self.nucleotides_names[base1_index]
             base2_name = self.nucleotides_names[base2_index]
             interaction_type1 = self.interactions[i*2]
             interaction_type2 = self.interactions[i*2+1]
-<<<<<<< HEAD
-            
-            simple_df.append({
-=======
 
             df_simple.append({
->>>>>>> 7e6107af
                 'BaseId1': base1_id,
                 'BaseName1': base1_name,
                 'BaseId2': base2_id,
                 'BaseName2': base2_name,
                 'Interaction Type': interaction_type1 + interaction_type2
-<<<<<<< HEAD
-            })
-
-        simple_df = pd.DataFrame(simple_df)
-        self.simple_df = simple_df
-        
-        if self.test:
-            return self.simple_df.shape
-=======
                 })
 
         df_simple = pd.DataFrame(df_simple)
@@ -397,24 +295,12 @@
 
         if self.test:
             return self.df_simple.shape
->>>>>>> 7e6107af
         else:
             return 0
 
     def _get_basepair_for_hbond(self, hbond):
         """
 
-<<<<<<< HEAD
-        Returns:
-        -----------
-        full_df: pandas dataframe
-            Contains the base pairs, the interaction type and the hydrogen bonds.
-            Example:
-            BaseId1  BaseName1  BaseId2  BaseName2  Interaction Type  HBond1  HBond2  HBond3
-            1        G          18       C          cWcW              O6-N4   N2-O2   N1-N3
-            2        A          17       U          tHcS              N1-N3   N6-O4        
-            3        U          16       A          tHcW              N3-O2                
-=======
         """
         donor_index, hydrogen_index, acceptor_index = hbond
         donor_nucleotide = self.biotite_nucleotides[donor_index].res_id
@@ -424,46 +310,11 @@
         return basepair
 
     def _get_hbond_atom_names(self, hbond):
->>>>>>> 7e6107af
-        """
-
-<<<<<<< HEAD
-        full_df = []
-
-        for i in range(self.basepairs.shape[0]):
-            base1_index = self.basepairs[i, 0]
-            base2_index = self.basepairs[i, 1]
-            base1_id = self.nucleotides_id[base1_index]
-            base2_id = self.nucleotides_id[base2_index]
-            base1_name = self.nucleotides_names[base1_index]
-            base2_name = self.nucleotides_names[base2_index]
-            interaction_type1 = self.interactions[i*2]
-            interaction_type2 = self.interactions[i*2+1]
-
-            data_full_df = {
-                'BaseId1': base1_id,
-                'BaseName1': base1_name,
-                'BaseId2': base2_id,
-                'BaseName2': base2_name
-            }
-
-            print(self.hbonds_for_basepair, data_full_df)
-            has_wobble = False
-            i = 1
-            for hbond in self.hbonds:
-                has_wobble = self._check_wobble(base1_name, base2_name, hbond)
-                data_full_df[f'HBond{i}'] = f'{self.hbond_base1}-{self.hbond_base2}'
-                i += 1
-
-            if has_wobble:
-                data_full_df['InteractionType'] = 'Wobble GU'
-            else:
-                data_full_df['InteractionType'] = interaction_type1 + interaction_type2
-=======
+        """
+
         """
         donor_name = self.biotite_nucleotides[hbond[0]].atom_name
         acceptor_name = self.biotite_nucleotides[hbond[2]].atom_name
->>>>>>> 7e6107af
 
         return donor_name, acceptor_name
 
@@ -478,23 +329,6 @@
             if hbond_base1 == ('O6' or 'N1') and hbond_base2 == ('N3' or 'O4'):
                 wobbleGU = True
 
-<<<<<<< HEAD
-    def _check_wobble(self, base1_name, base2_name, hbond):
-        self.hbond_base1 = hbond[0]
-        self.hbond_base2 = hbond[1]
-        wobbleGU = False
-        if base1_name == 'G' and base2_name == 'U':
-            if self.hbond_base1 ==  ('O6' or 'N1') and self.hbond_base2 == ('N3' or 'O4'):
-                wobbleGU = True
-                        
-        elif base1_name == 'U' and base2_name == 'G':
-            if self.hbond_base1 ==  ('O4' or 'N3') and self.hbond_base2 == ('O6' or 'N1'):
-                wobbleGU = True
-        has_wobble = has_wobble or wobbleGU
-
-        return has_wobble
-    
-=======
         elif base1_name == 'U' and base2_name == 'G':
             if hbond_base1 == ('O4' or 'N3') and hbond_base2 == ('O6' or 'N1'):
                 wobbleGU = True
@@ -574,7 +408,6 @@
 
         return 0
 
->>>>>>> 7e6107af
     def store_df(self):
         """
         """
@@ -583,11 +416,8 @@
 
         self.global_df = global_df
 
-<<<<<<< HEAD
-=======
         return 0
 
->>>>>>> 7e6107af
     def plot_df_interactions(self, indir, outdir):
         """
         """
